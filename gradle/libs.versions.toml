[versions]
#App deps
akz = "1.0.0"
lombok = "1.18.36"
<<<<<<< HEAD
gson = "2.11.0"
doma = "3.4.0"
=======
gson = "2.12.1"
doma = "3.1.0"
>>>>>>> f3f7bff8
slf4j = "2.1.0-alpha1"
jetbrains-annotation = "26.0.2"

#Test Modules
junit-jupiter = "5.11.4"

#Gradle Plugin
gradle-versions = "0.51.0"


[libraries]
#App deps
akz = { module = "org.akazukin:util", version.ref = "akz" }
lombok = { module = "org.projectlombok:lombok", version.ref = "lombok" }
gson = { module = "com.google.code.gson:gson", version.ref = "gson" }
doma-core = { module = "org.seasar.doma:doma-core", version.ref = "doma" }
doma-processor = { module = "org.seasar.doma:doma-processor", version.ref = "doma" }
slf4j = { module = "org.slf4j:slf4j-api", version.ref = "slf4j" }
jetbrains-annotations = { module = "org.jetbrains:annotations", version.ref = "jetbrains-annotation" }

#Test Modules
junit-jupiter = { module = "org.junit.jupiter:junit-jupiter", version.ref = "junit-jupiter" }
junit-platform = { module = "org.junit.platform:junit-platform-launcher" }

#Gradle Plugin
gradle-versions = { module = "com.github.ben-manes:gradle-versions-plugin", version.ref = "gradle-versions" }<|MERGE_RESOLUTION|>--- conflicted
+++ resolved
@@ -2,13 +2,8 @@
 #App deps
 akz = "1.0.0"
 lombok = "1.18.36"
-<<<<<<< HEAD
-gson = "2.11.0"
+gson = "2.12.1"
 doma = "3.4.0"
-=======
-gson = "2.12.1"
-doma = "3.1.0"
->>>>>>> f3f7bff8
 slf4j = "2.1.0-alpha1"
 jetbrains-annotation = "26.0.2"
 
