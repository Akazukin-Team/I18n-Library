--- conflicted
+++ resolved
@@ -1,10 +1,6 @@
 [versions]
 #App deps
-<<<<<<< HEAD
-akz = "2.0.0"
-=======
 akz-util = "3.0.0"
->>>>>>> bee9e3e6
 lombok = "1.18.38"
 slf4j = "2.1.0-alpha1"
 jetbrains-annotation = "26.0.2"
