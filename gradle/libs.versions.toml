--- conflicted
+++ resolved
@@ -2,13 +2,8 @@
 #App deps
 akz = "1.0.0"
 lombok = "1.18.36"
-<<<<<<< HEAD
 gson = "2.11.0"
-doma = "2.60.1"
-=======
-gson = "2.10.1"
 doma = "3.1.0"
->>>>>>> 1d53b460
 slf4j = "2.1.0-alpha1"
 jetbrains-annotation = "26.0.1"
 
